"""Type adapter specification."""

from __future__ import annotations as _annotations

import sys
from dataclasses import is_dataclass
from typing import (
    Any,
    Generic,
    Iterable,
    Literal,
    TypeVar,
    cast,
    final,
    overload,
)

from pydantic_core import CoreSchema, SchemaSerializer, SchemaValidator, Some
from typing_extensions import ParamSpec, is_typeddict

from pydantic.errors import PydanticUserError
from pydantic.main import BaseModel, IncEx

<<<<<<< HEAD
from ._internal import (
    _config,
    _generate_schema,
    _mock_val_ser,
    _namespace_utils,
    _schema_generation_shared,
    _typing_extra,
    _utils,
)
=======
from ._internal import _config, _generate_schema, _mock_val_ser, _namespace_utils, _repr, _typing_extra, _utils
>>>>>>> 2e454031
from .config import ConfigDict
from .json_schema import (
    DEFAULT_REF_TEMPLATE,
    GenerateJsonSchema,
    JsonSchemaKeyT,
    JsonSchemaMode,
    JsonSchemaValue,
)
from .plugin._schema_validator import PluggableSchemaValidator, create_schema_validator

T = TypeVar('T')
R = TypeVar('R')
P = ParamSpec('P')
TypeAdapterT = TypeVar('TypeAdapterT', bound='TypeAdapter')


def _getattr_no_parents(obj: Any, attribute: str) -> Any:
    """Returns the attribute value without attempting to look up attributes from parent types."""
    if hasattr(obj, '__dict__'):
        try:
            return obj.__dict__[attribute]
        except KeyError:
            pass

    slots = getattr(obj, '__slots__', None)
    if slots is not None and attribute in slots:
        return getattr(obj, attribute)
    else:
        raise AttributeError(attribute)


def _type_has_config(type_: Any) -> bool:
    """Returns whether the type has config."""
    type_ = _typing_extra.annotated_type(type_) or type_
    try:
        return issubclass(type_, BaseModel) or is_dataclass(type_) or is_typeddict(type_)
    except TypeError:
        # type is not a class
        return False


@final
class TypeAdapter(Generic[T]):
    """Usage docs: https://docs.pydantic.dev/2.10/concepts/type_adapter/

    Type adapters provide a flexible way to perform validation and serialization based on a Python type.

    A `TypeAdapter` instance exposes some of the functionality from `BaseModel` instance methods
    for types that do not have such methods (such as dataclasses, primitive types, and more).

    **Note:** `TypeAdapter` instances are not types, and cannot be used as type annotations for fields.

    Attributes:
        core_schema: The core schema for the type.
        validator (SchemaValidator): The schema validator for the type.
        serializer: The schema serializer for the type.

    ??? info "Namespace management nuances and implementation details"

        Here, we collect some notes on namespace management, and subtle differences from `BaseModel`:

        `BaseModel` uses its own `__module__` to find out where it was defined
        and then looks for symbols to resolve forward references in those globals.
        On the other hand, `TypeAdapter` can be initialized with arbitrary objects,
        which may not be types and thus do not have a `__module__` available.
        So instead we look at the globals in our parent stack frame.

        It is expected that the `ns_resolver` passed to this function will have the correct
        namespace for the type we're adapting. See `TypeAdapter.__init__` and `TypeAdapter.rebuild`
        for various ways to construct this namespace.

        This works for the case where this function is called in a module that
        has the target of forward references in its scope, but
        does not always work for more complex cases.

        For example, take the following:

        a.py
        ```python
        from typing import Dict, List

        IntList = List[int]
        OuterDict = Dict[str, 'IntList']
        ```

        b.py
        ```python test="skip"
        from a import OuterDict

        from pydantic import TypeAdapter

        IntList = int  # replaces the symbol the forward reference is looking for
        v = TypeAdapter(OuterDict)
        v({'x': 1})  # should fail but doesn't
        ```

        If `OuterDict` were a `BaseModel`, this would work because it would resolve
        the forward reference within the `a.py` namespace.
        But `TypeAdapter(OuterDict)` can't determine what module `OuterDict` came from.

        In other words, the assumption that _all_ forward references exist in the
        module we are being called from is not technically always true.
        Although most of the time it is and it works fine for recursive models and such,
        `BaseModel`'s behavior isn't perfect either and _can_ break in similar ways,
        so there is no right or wrong between the two.

        But at the very least this behavior is _subtly_ different from `BaseModel`'s.
    """

    @overload
    def __init__(
        self,
        type: type[T],
        *,
        config: ConfigDict | None = ...,
        _parent_depth: int = ...,
        module: str | None = ...,
    ) -> None: ...

    # This second overload is for unsupported special forms (such as Annotated, Union, etc.)
    # Currently there is no way to type this correctly
    # See https://github.com/python/typing/pull/1618
    @overload
    def __init__(
        self,
        type: Any,
        *,
        config: ConfigDict | None = ...,
        _parent_depth: int = ...,
        module: str | None = ...,
    ) -> None: ...

    def __init__(
        self,
        type: Any,
        *,
        config: ConfigDict | None = None,
        _parent_depth: int = 2,
        module: str | None = None,
    ) -> None:
        """Initializes the TypeAdapter object.

        Args:
            type: The type associated with the `TypeAdapter`.
            config: Configuration for the `TypeAdapter`, should be a dictionary conforming to [`ConfigDict`][pydantic.config.ConfigDict].
            _parent_depth: Depth at which to search the for the parent namespace used for schema building.
                We also use this as a reference level to find the global namespace (_parent_depth - 1).
                Defaults to 2 because we expect to reference the frame that called the `TypeAdapter` constructor.
            module: The module that passes to plugin if provided.

        !!! note
            You cannot use the `config` argument when instantiating a `TypeAdapter` if the type you're using has its own
            config that cannot be overridden (ex: `BaseModel`, `TypedDict`, and `dataclass`). A
            [`type-adapter-config-unused`](../errors/usage_errors.md#type-adapter-config-unused) error will be raised in this case.

        !!! note
            The `_parent_depth` argument is named with an underscore to suggest its private nature and discourage use.
            It may be deprecated in a minor version, so we only recommend using it if you're
            comfortable with potential change in behavior / support.

        ??? tip "Compatibility with `mypy`"
            Depending on the type used, `mypy` might raise an error when instantiating a `TypeAdapter`. As a workaround, you can explicitly
            annotate your variable:

            ```py
            from typing import Union

            from pydantic import TypeAdapter

            ta: TypeAdapter[Union[str, int]] = TypeAdapter(Union[str, int])  # type: ignore[arg-type]
            ```

        Returns:
            A type adapter configured for the specified `type`.
        """
        if _type_has_config(type) and config is not None:
            raise PydanticUserError(
                'Cannot use `config` when the type is a BaseModel, dataclass or TypedDict.'
                ' These types can have their own config and setting the config via the `config`'
                ' parameter to TypeAdapter will not override it, thus the `config` you passed to'
                ' TypeAdapter becomes meaningless, which is probably not what you want.',
                code='type-adapter-config-unused',
            )

        self._type = type
        self._config = config
        self._parent_depth = _parent_depth

        self.core_schema: CoreSchema
        self.validator: SchemaValidator | PluggableSchemaValidator
        self.serializer: SchemaSerializer
        self.pydantic_complete: bool = False

        localns = _typing_extra.parent_frame_namespace(parent_depth=self._parent_depth) or {}
        globalns = sys._getframe(max(self._parent_depth - 1, 1)).f_globals
        self._module_name = module or cast(str, globalns.get('__name__', ''))
        self._init_core_attrs(
            ns_resolver=_namespace_utils.NsResolver(
                namespaces_tuple=_namespace_utils.NamespacesTuple(locals=localns, globals=globalns),
                parent_namespace=localns,
            ),
            force=False,
        )

    def _init_core_attrs(
        self, ns_resolver: _namespace_utils.NsResolver, force: bool, raise_errors: bool = False
    ) -> bool:
        """Initialize the core schema, validator, and serializer for the type.

        Args:
            ns_resolver: The namespace resolver to use when building the core schema for the adapted type.
            force: Whether to force the construction of the core schema, validator, and serializer.
                If `force` is set to `False` and `_defer_build` is `True`, the core schema, validator, and serializer will be set to mocks.
            raise_errors: Whether to raise errors if initializing any of the core attrs fails.

        Returns:
            `True` if the core schema, validator, and serializer were successfully initialized, otherwise `False`.

        Raises:
            PydanticUndefinedAnnotation: If `PydanticUndefinedAnnotation` occurs in`__get_pydantic_core_schema__`
                and `raise_errors=True`.
        """
        if not force and self._defer_build:
            _mock_val_ser.set_type_adapter_mocks(self)
            self.pydantic_complete = False
            return False

        try:
            self.core_schema = _getattr_no_parents(self._type, '__pydantic_core_schema__')
            self.validator = _getattr_no_parents(self._type, '__pydantic_validator__')
            self.serializer = _getattr_no_parents(self._type, '__pydantic_serializer__')

            # TODO: we don't go through the rebuild logic here directly because we don't want
            # to repeat all of the namespace fetching logic that we've already done
            # so we simply skip to the block below that does the actual schema generation
            if (
                isinstance(self.core_schema, _mock_val_ser.MockCoreSchema)
                or isinstance(self.validator, _mock_val_ser.MockValSer)
                or isinstance(self.serializer, _mock_val_ser.MockValSer)
            ):
                raise AttributeError()
        except AttributeError:
            config_wrapper = _config.ConfigWrapper(self._config)

            gen_schema = _generate_schema.GenerateSchema(config_wrapper, ns_resolver=ns_resolver)

            schema = _schema_generation_shared.get_schema_or_set_mocks(
                schema_container=self,
                schema_type=self._type,
                set_mocks=_mock_val_ser.set_type_adapter_mocks,
                gen_schema=gen_schema,
                raise_errors=raise_errors,
                get_schema=None,
            )
            if schema is None:
                return False

            core_config = config_wrapper.core_config(None)

            self.validator = create_schema_validator(
                schema=self.core_schema,
                schema_type=self._type,
                schema_type_module=self._module_name,
                schema_type_name=str(self._type),
                schema_kind='TypeAdapter',
                config=core_config,
                plugin_settings=config_wrapper.plugin_settings,
            )
            self.serializer = SchemaSerializer(self.core_schema, core_config)

        self.pydantic_complete = True
        return True

    @property
    def _defer_build(self) -> bool:
        config = self._config if self._config is not None else self._model_config
        if config:
            return config.get('defer_build') is True
        return False

    @property
    def _model_config(self) -> ConfigDict | None:
        type_: Any = _typing_extra.annotated_type(self._type) or self._type  # Eg FastAPI heavily uses Annotated
        if _utils.lenient_issubclass(type_, BaseModel):
            return type_.model_config
        return getattr(type_, '__pydantic_config__', None)

    def __repr__(self) -> str:
        return f'TypeAdapter[{_repr.display_as_type(self._type)}]'

    def rebuild(
        self,
        *,
        force: bool = False,
        raise_errors: bool = True,
        _parent_namespace_depth: int = 2,
        _types_namespace: _namespace_utils.MappingNamespace | None = None,
    ) -> bool | None:
        """Try to rebuild the pydantic-core schema for the adapter's type.

        This may be necessary when one of the annotations is a ForwardRef which could not be resolved during
        the initial attempt to build the schema, and automatic rebuilding fails.

        Args:
            force: Whether to force the rebuilding of the type adapter's schema, defaults to `False`.
            raise_errors: Whether to raise errors, defaults to `True`.
            _parent_namespace_depth: The depth level of the parent namespace, defaults to 2.
            _types_namespace: The types namespace, defaults to `None`.

        Returns:
            Returns `None` if the schema is already "complete" and rebuilding was not required.
            If rebuilding _was_ required, returns `True` if rebuilding was successful, otherwise `False`.
        """
        if not force and self.pydantic_complete:
            return None

        if _types_namespace is not None:
            rebuild_ns = _types_namespace
        elif _parent_namespace_depth > 0:
            rebuild_ns = _typing_extra.parent_frame_namespace(parent_depth=_parent_namespace_depth, force=True) or {}
        else:
            rebuild_ns = {}

        # we have to manually fetch globals here because there's no type on the stack for the NsResolver
        # and so we skip the globalns = get_module_ns_of(typ) call that would normally happen
        globalns = sys._getframe(max(_parent_namespace_depth - 1, 1)).f_globals
        ns_resolver = _namespace_utils.NsResolver(
            namespaces_tuple=_namespace_utils.NamespacesTuple(locals=rebuild_ns, globals=globalns),
            parent_namespace=rebuild_ns,
        )
        return self._init_core_attrs(ns_resolver=ns_resolver, force=True, raise_errors=raise_errors)

    def validate_python(
        self,
        object: Any,
        /,
        *,
        strict: bool | None = None,
        from_attributes: bool | None = None,
        context: dict[str, Any] | None = None,
        experimental_allow_partial: bool | Literal['off', 'on', 'trailing-strings'] = False,
    ) -> T:
        """Validate a Python object against the model.

        Args:
            object: The Python object to validate against the model.
            strict: Whether to strictly check types.
            from_attributes: Whether to extract data from object attributes.
            context: Additional context to pass to the validator.
            experimental_allow_partial: **Experimental** whether to enable
                [partial validation](../concepts/experimental.md#partial-validation), e.g. to process streams.
                * False / 'off': Default behavior, no partial validation.
                * True / 'on': Enable partial validation.
                * 'trailing-strings': Enable partial validation and allow trailing strings in the input.

        !!! note
            When using `TypeAdapter` with a Pydantic `dataclass`, the use of the `from_attributes`
            argument is not supported.

        Returns:
            The validated object.
        """
        return self.validator.validate_python(
            object,
            strict=strict,
            from_attributes=from_attributes,
            context=context,
            allow_partial=experimental_allow_partial,
        )

    def validate_json(
        self,
        data: str | bytes | bytearray,
        /,
        *,
        strict: bool | None = None,
        context: dict[str, Any] | None = None,
        experimental_allow_partial: bool | Literal['off', 'on', 'trailing-strings'] = False,
    ) -> T:
        """Usage docs: https://docs.pydantic.dev/2.10/concepts/json/#json-parsing

        Validate a JSON string or bytes against the model.

        Args:
            data: The JSON data to validate against the model.
            strict: Whether to strictly check types.
            context: Additional context to use during validation.
            experimental_allow_partial: **Experimental** whether to enable
                [partial validation](../concepts/experimental.md#partial-validation), e.g. to process streams.
                * False / 'off': Default behavior, no partial validation.
                * True / 'on': Enable partial validation.
                * 'trailing-strings': Enable partial validation and allow trailing strings in the input.

        Returns:
            The validated object.
        """
        return self.validator.validate_json(
            data, strict=strict, context=context, allow_partial=experimental_allow_partial
        )

    def validate_strings(
        self,
        obj: Any,
        /,
        *,
        strict: bool | None = None,
        context: dict[str, Any] | None = None,
        experimental_allow_partial: bool | Literal['off', 'on', 'trailing-strings'] = False,
    ) -> T:
        """Validate object contains string data against the model.

        Args:
            obj: The object contains string data to validate.
            strict: Whether to strictly check types.
            context: Additional context to use during validation.
            experimental_allow_partial: **Experimental** whether to enable
                [partial validation](../concepts/experimental.md#partial-validation), e.g. to process streams.
                * False / 'off': Default behavior, no partial validation.
                * True / 'on': Enable partial validation.
                * 'trailing-strings': Enable partial validation and allow trailing strings in the input.

        Returns:
            The validated object.
        """
        return self.validator.validate_strings(
            obj, strict=strict, context=context, allow_partial=experimental_allow_partial
        )

    def get_default_value(self, *, strict: bool | None = None, context: dict[str, Any] | None = None) -> Some[T] | None:
        """Get the default value for the wrapped type.

        Args:
            strict: Whether to strictly check types.
            context: Additional context to pass to the validator.

        Returns:
            The default value wrapped in a `Some` if there is one or None if not.
        """
        return self.validator.get_default_value(strict=strict, context=context)

    def dump_python(
        self,
        instance: T,
        /,
        *,
        mode: Literal['json', 'python'] = 'python',
        include: IncEx | None = None,
        exclude: IncEx | None = None,
        by_alias: bool = False,
        exclude_unset: bool = False,
        exclude_defaults: bool = False,
        exclude_none: bool = False,
        round_trip: bool = False,
        warnings: bool | Literal['none', 'warn', 'error'] = True,
        serialize_as_any: bool = False,
        context: dict[str, Any] | None = None,
    ) -> Any:
        """Dump an instance of the adapted type to a Python object.

        Args:
            instance: The Python object to serialize.
            mode: The output format.
            include: Fields to include in the output.
            exclude: Fields to exclude from the output.
            by_alias: Whether to use alias names for field names.
            exclude_unset: Whether to exclude unset fields.
            exclude_defaults: Whether to exclude fields with default values.
            exclude_none: Whether to exclude fields with None values.
            round_trip: Whether to output the serialized data in a way that is compatible with deserialization.
            warnings: How to handle serialization errors. False/"none" ignores them, True/"warn" logs errors,
                "error" raises a [`PydanticSerializationError`][pydantic_core.PydanticSerializationError].
            serialize_as_any: Whether to serialize fields with duck-typing serialization behavior.
            context: Additional context to pass to the serializer.

        Returns:
            The serialized object.
        """
        return self.serializer.to_python(
            instance,
            mode=mode,
            by_alias=by_alias,
            include=include,
            exclude=exclude,
            exclude_unset=exclude_unset,
            exclude_defaults=exclude_defaults,
            exclude_none=exclude_none,
            round_trip=round_trip,
            warnings=warnings,
            serialize_as_any=serialize_as_any,
            context=context,
        )

    def dump_json(
        self,
        instance: T,
        /,
        *,
        indent: int | None = None,
        include: IncEx | None = None,
        exclude: IncEx | None = None,
        by_alias: bool = False,
        exclude_unset: bool = False,
        exclude_defaults: bool = False,
        exclude_none: bool = False,
        round_trip: bool = False,
        warnings: bool | Literal['none', 'warn', 'error'] = True,
        serialize_as_any: bool = False,
        context: dict[str, Any] | None = None,
    ) -> bytes:
        """Usage docs: https://docs.pydantic.dev/2.10/concepts/json/#json-serialization

        Serialize an instance of the adapted type to JSON.

        Args:
            instance: The instance to be serialized.
            indent: Number of spaces for JSON indentation.
            include: Fields to include.
            exclude: Fields to exclude.
            by_alias: Whether to use alias names for field names.
            exclude_unset: Whether to exclude unset fields.
            exclude_defaults: Whether to exclude fields with default values.
            exclude_none: Whether to exclude fields with a value of `None`.
            round_trip: Whether to serialize and deserialize the instance to ensure round-tripping.
            warnings: How to handle serialization errors. False/"none" ignores them, True/"warn" logs errors,
                "error" raises a [`PydanticSerializationError`][pydantic_core.PydanticSerializationError].
            serialize_as_any: Whether to serialize fields with duck-typing serialization behavior.
            context: Additional context to pass to the serializer.

        Returns:
            The JSON representation of the given instance as bytes.
        """
        return self.serializer.to_json(
            instance,
            indent=indent,
            include=include,
            exclude=exclude,
            by_alias=by_alias,
            exclude_unset=exclude_unset,
            exclude_defaults=exclude_defaults,
            exclude_none=exclude_none,
            round_trip=round_trip,
            warnings=warnings,
            serialize_as_any=serialize_as_any,
            context=context,
        )

    def json_schema(
        self,
        *,
        by_alias: bool = True,
        ref_template: str = DEFAULT_REF_TEMPLATE,
        schema_generator: type[GenerateJsonSchema] = GenerateJsonSchema,
        mode: JsonSchemaMode = 'validation',
    ) -> dict[str, Any]:
        """Generate a JSON schema for the adapted type.

        Args:
            by_alias: Whether to use alias names for field names.
            ref_template: The format string used for generating $ref strings.
            schema_generator: The generator class used for creating the schema.
            mode: The mode to use for schema generation.

        Returns:
            The JSON schema for the model as a dictionary.
        """
        schema_generator_instance = schema_generator(by_alias=by_alias, ref_template=ref_template)
        if isinstance(self.core_schema, _mock_val_ser.MockCoreSchema):
            self.core_schema.rebuild()
            assert not isinstance(self.core_schema, _mock_val_ser.MockCoreSchema), 'this is a bug! please report it'
        return schema_generator_instance.generate(self.core_schema, mode=mode)

    @staticmethod
    def json_schemas(
        inputs: Iterable[tuple[JsonSchemaKeyT, JsonSchemaMode, TypeAdapter[Any]]],
        /,
        *,
        by_alias: bool = True,
        title: str | None = None,
        description: str | None = None,
        ref_template: str = DEFAULT_REF_TEMPLATE,
        schema_generator: type[GenerateJsonSchema] = GenerateJsonSchema,
    ) -> tuple[dict[tuple[JsonSchemaKeyT, JsonSchemaMode], JsonSchemaValue], JsonSchemaValue]:
        """Generate a JSON schema including definitions from multiple type adapters.

        Args:
            inputs: Inputs to schema generation. The first two items will form the keys of the (first)
                output mapping; the type adapters will provide the core schemas that get converted into
                definitions in the output JSON schema.
            by_alias: Whether to use alias names.
            title: The title for the schema.
            description: The description for the schema.
            ref_template: The format string used for generating $ref strings.
            schema_generator: The generator class used for creating the schema.

        Returns:
            A tuple where:

                - The first element is a dictionary whose keys are tuples of JSON schema key type and JSON mode, and
                    whose values are the JSON schema corresponding to that pair of inputs. (These schemas may have
                    JsonRef references to definitions that are defined in the second returned element.)
                - The second element is a JSON schema containing all definitions referenced in the first returned
                    element, along with the optional title and description keys.

        """
        schema_generator_instance = schema_generator(by_alias=by_alias, ref_template=ref_template)

        inputs_ = []
        for key, mode, adapter in inputs:
            # This is the same pattern we follow for model json schemas - we attempt a core schema rebuild if we detect a mock
            if isinstance(adapter.core_schema, _mock_val_ser.MockCoreSchema):
                adapter.core_schema.rebuild()
                assert not isinstance(
                    adapter.core_schema, _mock_val_ser.MockCoreSchema
                ), 'this is a bug! please report it'
            inputs_.append((key, mode, adapter.core_schema))

        json_schemas_map, definitions = schema_generator_instance.generate_definitions(inputs_)

        json_schema: dict[str, Any] = {}
        if definitions:
            json_schema['$defs'] = definitions
        if title:
            json_schema['title'] = title
        if description:
            json_schema['description'] = description

        return json_schemas_map, json_schema<|MERGE_RESOLUTION|>--- conflicted
+++ resolved
@@ -21,7 +21,6 @@
 from pydantic.errors import PydanticUserError
 from pydantic.main import BaseModel, IncEx
 
-<<<<<<< HEAD
 from ._internal import (
     _config,
     _generate_schema,
@@ -31,9 +30,6 @@
     _typing_extra,
     _utils,
 )
-=======
-from ._internal import _config, _generate_schema, _mock_val_ser, _namespace_utils, _repr, _typing_extra, _utils
->>>>>>> 2e454031
 from .config import ConfigDict
 from .json_schema import (
     DEFAULT_REF_TEMPLATE,
